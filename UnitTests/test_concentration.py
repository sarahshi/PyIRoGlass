--- conflicted
+++ resolved
@@ -188,32 +188,20 @@
 
     def test_concentration(self):  # OL53
 
-<<<<<<< HEAD
-        density_epsilon, mega_spreadsheet = pig.calculate_concentrations(
-=======
         concentrations = pig.calculate_concentrations(
->>>>>>> d7809bbb
             self.PH, self.MI_Composition, self.thickness)
         expected_H2O = 4.03892743514451
         expected_CO2 = 727.658175499597
         self.assertAlmostEqual(
             float(
-<<<<<<< HEAD
-                mega_spreadsheet['H2Ot_MEAN'].iloc[0]),
-=======
                 concentrations['H2Ot_MEAN'].iloc[0]),
->>>>>>> d7809bbb
             expected_H2O,
             self.decimalPlace,
             msg="H2Ot test values from the calculate_concentrations "
             "function do not agree")
         self.assertAlmostEqual(
             float(
-<<<<<<< HEAD
-                mega_spreadsheet['CO2_MEAN'].iloc[0]),
-=======
                 concentrations['CO2_MEAN'].iloc[0]),
->>>>>>> d7809bbb
             expected_CO2,
             self.decimalPlace,
             msg="CO2m test values from the calculate_concentrations "
@@ -269,32 +257,20 @@
 
     def test_concentration(self):
 
-<<<<<<< HEAD
-        density_epsilon, mega_spreadsheet = pig.calculate_concentrations(
-=======
         concentrations = pig.calculate_concentrations(
->>>>>>> d7809bbb
             self.PH, self.MI_Composition, self.thickness)
         expected_H2O = 2.54389275724829
         expected_CO2 = 748.715067109224
         self.assertAlmostEqual(
             float(
-<<<<<<< HEAD
-                mega_spreadsheet['H2Ot_MEAN'].iloc[0]),
-=======
                 concentrations['H2Ot_MEAN'].iloc[0]),
->>>>>>> d7809bbb
             expected_H2O,
             self.decimalPlace,
             msg="H2Ot test values from the saturated calculate_concentrations "
             "function do not agree")
         self.assertAlmostEqual(
             float(
-<<<<<<< HEAD
-                mega_spreadsheet['CO2_MEAN'].iloc[0]),
-=======
                 concentrations['CO2_MEAN'].iloc[0]),
->>>>>>> d7809bbb
             expected_CO2,
             self.decimalPlace,
             msg="CO2m test values from the saturated calculate_concentrations "
